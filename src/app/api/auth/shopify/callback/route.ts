--- conflicted
+++ resolved
@@ -186,17 +186,6 @@
     // 2. By email (fallback if userId not available but email is)
     // 3. Most recent pending shop created in last 30 min (last resort fallback)
     let pendingShop = null;
-<<<<<<< HEAD
-    if (userId && !existingShop) {
-      const { data: pendingRecord } = await supabaseAdmin
-        .from("shops")
-        .select(
-          "id, email, store_name, owner_name, owner_phone, city, state, store_type, years_in_business, industry_niche, advertising_goals",
-        )
-        .eq("id", userId)
-        .like("shop_domain", "pending-%")
-        .single();
-=======
     if (!existingShop) {
       // Strategy 1: Try to find by userId
       if (userId) {
@@ -219,7 +208,6 @@
           });
         }
       }
->>>>>>> e5f3355f
 
       // Strategy 2: Try to find by email (fallback if session userId not available)
       if (!pendingShop && userEmail) {
@@ -425,32 +413,19 @@
 
     // Determine redirect destination based on flow
     // - Existing shops (re-auth) → dashboard
-<<<<<<< HEAD
-    // - New installation with store info already filled → dashboard
-    // - New installation without store info → welcome flow
-=======
     // - New installation with store info filled → welcome step 3 (social/Add platforms)
     // - New installation without store info → welcome step 1 (start from beginning)
->>>>>>> e5f3355f
     let redirectUrl: string;
 
     if (!isNewInstallation) {
       // Re-authentication of existing shop
       redirectUrl = `${process.env.NEXT_PUBLIC_APP_URL}/dashboard?shop=${fullShopDomain}&authenticated=true`;
     } else if (hasCompletedStoreInfo) {
-<<<<<<< HEAD
-      // User already filled in store info during welcome, now connected Shopify → go to dashboard
-      redirectUrl = `${process.env.NEXT_PUBLIC_APP_URL}/dashboard?shop=${fullShopDomain}&authenticated=true`;
-    } else {
-      // Fresh installation without prior store info → welcome flow
-      redirectUrl = `${process.env.NEXT_PUBLIC_APP_URL}/welcome?step=social&shop=${fullShopDomain}`;
-=======
       // User filled in store info during welcome, now connected Shopify → continue to step 3 (Add platforms)
       redirectUrl = `${process.env.NEXT_PUBLIC_APP_URL}/welcome?step=social&shop=${fullShopDomain}`;
     } else {
       // Fresh installation without prior store info → start welcome flow from beginning
       redirectUrl = `${process.env.NEXT_PUBLIC_APP_URL}/welcome?shop=${fullShopDomain}`;
->>>>>>> e5f3355f
     }
 
     // Set session cookie and redirect
